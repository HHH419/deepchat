--- conflicted
+++ resolved
@@ -69,29 +69,26 @@
 import { v4 as uuidv4 } from 'uuid'
 import { anysphereTheme } from '@/lib/code.theme'
 import LoadingCursor from '@/components/LoadingCursor.vue'
-<<<<<<< HEAD
+
 import { usePresenter } from '@/composables/usePresenter'
 import { SearchResult } from '@shared/presenter'
 import ReferencePreview from './ReferencePreview.vue'
-// import mk from '@vscode/markdown-it-katex'
-// import 'katex/dist/katex.min.css'
 
 const threadPresenter = usePresenter('threadPresenter')
 const searchResults = ref<SearchResult[]>([])
-=======
+
 import ArtifactThinking from '../artifacts/ArtifactThinking.vue'
 import ArtifactBlock from '../artifacts/ArtifactBlock.vue'
-// import mk from '@vscode/markdown-it-katex'
-// import 'katex/dist/katex.min.css'
 
 const props = defineProps<{
   block: {
     content: string
     status?: 'loading' | 'success' | 'error'
     timestamp: number
-  }
+  },
+  messageId: string
+  isSearchResult?: boolean
 }>()
->>>>>>> 62ae3058
 
 const id = ref(`editor-${uuidv4()}`)
 
@@ -435,21 +432,10 @@
   editorInstances.value.clear()
 }
 
-<<<<<<< HEAD
-const props = defineProps<{
-  block: {
-    content: string
-    status?: 'loading'
-  }
-  messageId: string
-  isSearchResult?: boolean
-}>()
+
 
 const renderedContent = computed(() => {
   const content = props.block.content
-=======
-const renderContent = (content: string) => {
->>>>>>> 62ae3058
   refreshLoadingCursor()
   return renderMarkdown(
     props.block.status === 'loading' ? content + loadingCursor.value?.CURSOR_MARKER : content
