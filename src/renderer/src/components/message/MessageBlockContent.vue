<!-- eslint-disable vue/no-v-html -->
<template>
  <div ref="messageBlock" class="markdown-content-wrapper relative w-full">
    <template v-for="(part, index) in processedContent" :key="index">
      <div
        v-if="part.type === 'text'"
        :id="id"
        class="markdown-content prose prose-sm dark:prose-invert max-w-full break-words"
        @click="handleCopyClick"
        v-html="renderMarkdown(part.content)"
      ></div>
      <ArtifactThinking
        v-else-if="part.type === 'thinking'"
        :block="{
          content: part.content
        }"
      />
      <ArtifactBlock
        class="max-h-[500px] overflow-auto"
        v-else-if="part.type === 'artifact' && part.artifact"
        :block="{
          type: 'artifact',
          content: part.content,
          status: block.status as 'success' | 'loading' | 'cancel' | 'error' | 'reading',
          timestamp: block.timestamp,
          artifact: part.artifact
        }"
      />
    </template>
    <LoadingCursor v-show="block.status === 'loading'" ref="loadingCursor" />
  </div>
</template>

<script setup lang="ts">
import { computed, ref, nextTick, watch } from 'vue'
import { useI18n } from 'vue-i18n'
import {
  createCodeBlockRenderer,
  renderMarkdown
  // enableDebugRendering
} from '@/lib/markdown.helper'
import { EditorView, basicSetup } from 'codemirror'
import { javascript } from '@codemirror/lang-javascript'
import { python } from '@codemirror/lang-python'
import { html } from '@codemirror/lang-html'
import { css } from '@codemirror/lang-css'
import { json } from '@codemirror/lang-json'
import { java } from '@codemirror/lang-java'
import { go } from '@codemirror/lang-go'
import { markdown } from '@codemirror/lang-markdown'
import { sql } from '@codemirror/lang-sql'
import { xml } from '@codemirror/lang-xml'
import { cpp } from '@codemirror/lang-cpp'
import { rust } from '@codemirror/lang-rust'
import { shell } from '@codemirror/legacy-modes/mode/shell'
import { swift } from '@codemirror/legacy-modes/mode/swift'
import { ruby } from '@codemirror/legacy-modes/mode/ruby'
import { perl } from '@codemirror/legacy-modes/mode/perl'
import { lua } from '@codemirror/legacy-modes/mode/lua'
import { haskell } from '@codemirror/legacy-modes/mode/haskell'
import { erlang } from '@codemirror/legacy-modes/mode/erlang'
import { clojure } from '@codemirror/legacy-modes/mode/clojure'
import { StreamLanguage } from '@codemirror/language'
import { php } from '@codemirror/lang-php'
import { yaml } from '@codemirror/lang-yaml'
import { EditorState } from '@codemirror/state'
import { v4 as uuidv4 } from 'uuid'
import { anysphereTheme } from '@/lib/code.theme'
import LoadingCursor from '@/components/LoadingCursor.vue'
<<<<<<< HEAD
import ArtifactThinking from '../artifacts/ArtifactThinking.vue'
import ArtifactBlock from '../artifacts/ArtifactBlock.vue'
import { AssistantMessageBlock } from '@shared/chat'

const props = defineProps<{
  block: AssistantMessageBlock
}>()
=======
// import mk from '@vscode/markdown-it-katex'
// import 'katex/dist/katex.min.css'
>>>>>>> c2261ce6

const id = ref(`editor-${uuidv4()}`)

const loadingCursor = ref<InstanceType<typeof LoadingCursor> | null>(null)
const messageBlock = ref<HTMLDivElement>()

// Store editor instances for cleanup
const editorInstances = ref<Map<string, EditorView>>(new Map())

const { t } = useI18n()

interface ProcessedPart {
  type: 'text' | 'thinking' | 'artifact'
  content: string
  artifact?: {
    identifier: string
    title: string
    type:
      | 'application/vnd.ant.code'
      | 'text/markdown'
      | 'text/html'
      | 'image/svg+xml'
      | 'application/vnd.ant.mermaid'
      | 'application/vnd.ant.react'
    language?: string
  }
}

const refreshLoadingCursor = () => {
  if (messageBlock.value) {
    loadingCursor.value?.updateCursorPosition(messageBlock.value)
  }
}

// Remove all the markdown-it configuration and setup
// Instead, just configure the code block renderer
createCodeBlockRenderer(t)
// enableDebugRendering() // Optional, remove if debug logging is not needed

const renderMarkdown = (content: string) => {
  refreshLoadingCursor()
  return md.render(
    props.block.status === 'loading' ? content + loadingCursor.value?.CURSOR_MARKER : content
  )
}

const processedContent = computed<ProcessedPart[]>(() => {
  if (!props.block.content) return [{ type: 'text', content: '' }]

  const parts: ProcessedPart[] = []
  let content = props.block.content
  let lastIndex = 0

  // 处理 antThinking 标签
  const thinkingRegex = /<antThinking>(.*?)<\/antThinking>/gs
  let match
  while ((match = thinkingRegex.exec(content)) !== null) {
    // 添加思考前的普通文本
    if (match.index > lastIndex) {
      const text = content.substring(lastIndex, match.index)
      if (text.trim()) {
        parts.push({
          type: 'text',
          content: text
        })
      }
    }

    // 添加思考内容
    parts.push({
      type: 'thinking',
      content: match[1].trim()
    })

    lastIndex = match.index + match[0].length
  }

  // 处理 antArtifact 标签
  const artifactRegex =
    /<antArtifact\s+identifier="([^"]+)"\s+type="([^"]+)"\s+title="([^"]+)"(?:\s+language="([^"]+)")?\s*>([\s\S]*?)<\/antArtifact>/gs
  content = props.block.content
  lastIndex = 0

  while ((match = artifactRegex.exec(content)) !== null) {
    // 添加 artifact 前的普通文本
    if (match.index > lastIndex) {
      const text = content.substring(lastIndex, match.index)
      if (text.trim()) {
        parts.push({
          type: 'text',
          content: text
        })
      }
    }

    // 添加 artifact 内容
    parts.push({
      type: 'artifact',
      content: match[5].trim(),
      artifact: {
        identifier: match[1],
        type: match[2] as
          | 'application/vnd.ant.code'
          | 'text/markdown'
          | 'text/html'
          | 'image/svg+xml'
          | 'application/vnd.ant.mermaid'
          | 'application/vnd.ant.react',
        title: match[3],
        language: match[4]
      }
    })

    lastIndex = match.index + match[0].length
  }

  // 添加剩余的普通文本
  if (lastIndex < content.length) {
    const text = content.substring(lastIndex)
    if (text.trim()) {
      parts.push({
        type: 'text',
        content: text
      })
    }
  }

  // 如果没有任何特殊标签，返回原始内容
  if (parts.length === 0) {
    return [
      {
        type: 'text',
        content: content
      }
    ]
  }

  return parts
})

// Initialize code editors
const initCodeEditors = () => {
  const codeBlocks = document.querySelectorAll(`#${id.value} .code-block`)

  codeBlocks.forEach((block) => {
    const editorId = block.getAttribute('id')
    const editorContainer = block.querySelector('.code-editor')
    const code = block.getAttribute('data-code')
    const lang = block.getAttribute('data-lang')

    if (!editorId || !editorContainer || !code || !lang) {
      return
    }

    const decodedCode = decodeURIComponent(escape(atob(code)))

    // 如果编辑器已存在，更新内容而不是重新创建
    if (editorInstances.value.has(editorId)) {
      const existingEditor = editorInstances.value.get(editorId)
      const currentContent = existingEditor?.state.doc.toString()

      // 只在内容变化时更新
      if (currentContent !== decodedCode) {
        existingEditor?.dispatch({
          changes: {
            from: 0,
            to: currentContent?.length || 0,
            insert: decodedCode
          }
        })
      }
      return
    }

    // 创建新的编辑器实例
    const extensions = [
      basicSetup,
      anysphereTheme,
      EditorView.lineWrapping,
      EditorState.tabSize.of(2)
    ]

    switch (lang.toLowerCase()) {
      case 'javascript':
      case 'js':
      case 'ts':
      case 'typescript':
        extensions.push(javascript())
        break
      case 'react':
      case 'vue':
      case 'html':
        extensions.push(html())
        break
      case 'css':
        extensions.push(css())
        break
      case 'json':
        extensions.push(json())
        break
      case 'python':
      case 'py':
        extensions.push(python())
        break
      case 'kotlin':
      case 'kt':
      case 'java':
        extensions.push(java())
        break
      case 'go':
      case 'golang':
        extensions.push(go())
        break
      case 'markdown':
      case 'md':
        extensions.push(markdown())
        break
      case 'sql':
        extensions.push(sql())
        break
      case 'xml':
        extensions.push(xml())
        break
      case 'cpp':
      case 'c++':
      case 'c':
        extensions.push(cpp())
        break
      case 'rust':
      case 'rs':
        extensions.push(rust())
        break
      case 'bash':
      case 'sh':
      case 'shell':
      case 'zsh':
        extensions.push(StreamLanguage.define(shell))
        break
      case 'php':
        extensions.push(php())
        break
      case 'yaml':
      case 'yml':
        extensions.push(yaml())
        break
      case 'swift':
        extensions.push(StreamLanguage.define(swift))
        break
      case 'ruby':
        extensions.push(StreamLanguage.define(ruby))
        break
      case 'perl':
        extensions.push(StreamLanguage.define(perl))
        break
      case 'lua':
        extensions.push(StreamLanguage.define(lua))
        break
      case 'haskell':
        extensions.push(StreamLanguage.define(haskell))
        break
      case 'erlang':
        extensions.push(StreamLanguage.define(erlang))
        break
      case 'clojure':
        extensions.push(StreamLanguage.define(clojure))
        break
    }

    try {
      const editorView = new EditorView({
        state: EditorState.create({
          doc: decodedCode,
          extensions: [...extensions, EditorState.readOnly.of(true)]
        }),
        parent: editorContainer as HTMLElement
      })
      editorInstances.value.set(editorId, editorView)
    } catch (error) {
      console.error('Failed to initialize editor:', error)
    }
  })
}

// Handle copy functionality
const handleCopyClick = async (e: MouseEvent) => {
  const target = e.target as HTMLElement
  if (target.classList.contains('copy-button')) {
    const encodedCode = target.getAttribute('data-code')
    if (encodedCode) {
      try {
        const decodedCode = decodeURIComponent(escape(atob(encodedCode)))
        await navigator.clipboard.writeText(decodedCode)
        const originalText = target.textContent
        target.textContent = t('common.copySuccess')
        setTimeout(() => {
          target.textContent = originalText
        }, 2000)
      } catch (err) {
        console.error('Failed to copy:', err)
      }
    }
  }
}

// Cleanup editors on unmount
const cleanupEditors = () => {
  editorInstances.value.forEach((editor) => {
    editor.destroy()
  })
  editorInstances.value.clear()
}

<<<<<<< HEAD
=======
const props = defineProps<{
  block: {
    content: string
    status?: 'loading'
  }
}>()

const renderedContent = computed(() => {
  const content = props.block.content
  refreshLoadingCursor()
  return renderMarkdown(
    props.block.status === 'loading' ? content + loadingCursor.value?.CURSOR_MARKER : content
  )
})

>>>>>>> c2261ce6
// 添加 watch 来监听内容变化
watch(
  processedContent,
  () => {
    nextTick(() => {
      // 清理现有的编辑器实例
      cleanupEditors()
      // 初始化新的编辑器
      initCodeEditors()
    })
  },
  { immediate: true }
)
</script>

<style>
.prose {
  @apply leading-7;
  font-family:
    -apple-system, BlinkMacSystemFont, 'Segoe UI', Roboto, 'Helvetica Neue', Arial, sans-serif;
  -webkit-font-smoothing: antialiased;
  -moz-osx-font-smoothing: grayscale;
}

/* 添加行内公式样式 */
.prose .math-inline {
  @apply inline-block;
  white-space: nowrap;
}

/* 确保块级公式正确显示 */
.prose .math-block {
  @apply block my-4;
}

.prose pre {
  @apply bg-transparent p-0 m-0;
}

.prose h1 {
  @apply text-xl mt-4 mb-2;
}

.prose h2 {
  @apply text-lg mt-4 mb-2;
}

.prose h3 {
  @apply text-base mt-3 mb-2;
}

.prose .code-block {
  @apply rounded-lg overflow-hidden mt-2  mb-4 text-xs;
}

.prose .code-header {
  @apply flex justify-between items-center px-4 py-2 bg-[#181818];
}

.prose .code-lang {
  @apply text-xs text-gray-400;
}

.prose .copy-button {
  @apply text-xs text-gray-400 hover:text-white;
}

.prose .code-editor {
  @apply overflow-auto;
}

.prose hr {
  @apply my-4;
}

.prose hr:last-child {
  @apply mb-4;
}

.prose hr + p {
  @apply mt-4;
}

/* MathJax 容器样式 */
.prose mjx-container:not([display='true']) {
  display: inline-block !important;
  margin: 0 !important;
  vertical-align: middle !important;
}

.prose mjx-container[display='true'] {
  @apply block my-4;
  text-align: center;
}
</style><|MERGE_RESOLUTION|>--- conflicted
+++ resolved
@@ -7,7 +7,7 @@
         :id="id"
         class="markdown-content prose prose-sm dark:prose-invert max-w-full break-words"
         @click="handleCopyClick"
-        v-html="renderMarkdown(part.content)"
+        v-html="renderContent(part.content)"
       ></div>
       <ArtifactThinking
         v-else-if="part.type === 'thinking'"
@@ -67,18 +67,10 @@
 import { v4 as uuidv4 } from 'uuid'
 import { anysphereTheme } from '@/lib/code.theme'
 import LoadingCursor from '@/components/LoadingCursor.vue'
-<<<<<<< HEAD
 import ArtifactThinking from '../artifacts/ArtifactThinking.vue'
 import ArtifactBlock from '../artifacts/ArtifactBlock.vue'
-import { AssistantMessageBlock } from '@shared/chat'
-
-const props = defineProps<{
-  block: AssistantMessageBlock
-}>()
-=======
 // import mk from '@vscode/markdown-it-katex'
 // import 'katex/dist/katex.min.css'
->>>>>>> c2261ce6
 
 const id = ref(`editor-${uuidv4()}`)
 
@@ -117,13 +109,6 @@
 // Instead, just configure the code block renderer
 createCodeBlockRenderer(t)
 // enableDebugRendering() // Optional, remove if debug logging is not needed
-
-const renderMarkdown = (content: string) => {
-  refreshLoadingCursor()
-  return md.render(
-    props.block.status === 'loading' ? content + loadingCursor.value?.CURSOR_MARKER : content
-  )
-}
 
 const processedContent = computed<ProcessedPart[]>(() => {
   if (!props.block.content) return [{ type: 'text', content: '' }]
@@ -391,24 +376,18 @@
   editorInstances.value.clear()
 }
 
-<<<<<<< HEAD
-=======
 const props = defineProps<{
   block: {
     content: string
     status?: 'loading'
   }
 }>()
-
-const renderedContent = computed(() => {
-  const content = props.block.content
+const renderContent = (content: string) => {
   refreshLoadingCursor()
   return renderMarkdown(
     props.block.status === 'loading' ? content + loadingCursor.value?.CURSOR_MARKER : content
   )
-})
-
->>>>>>> c2261ce6
+}
 // 添加 watch 来监听内容变化
 watch(
   processedContent,
